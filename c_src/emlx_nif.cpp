--- conflicted
+++ resolved
@@ -391,12 +391,12 @@
   TENSOR(mlx::core::tensordot(*a, *b, axes1, axes2, device));
 }
 
-<<<<<<< HEAD
 NIF(eval) {
   TENSOR_PARAM(0, t);
   mlx::core::eval(*t);
   return nx::nif::ok(env);
-=======
+}
+
 NIF(stack) {
   LIST_PARAM(0, std::vector<mlx::core::array>, arrays);
   PARAM(1, int, axis);
@@ -507,7 +507,6 @@
   PARAM(3, bool, inclusive);
   DEVICE_PARAM(4, device);
   TENSOR(mlx::core::cummin(*tensor, axis, reverse, inclusive, device));
->>>>>>> ebccd228
 }
 
 /* Unary Ops */
@@ -659,13 +658,10 @@
 }
 
 static ErlNifFunc nif_funcs[] = {{"scalar_type", 1, scalar_type},
-<<<<<<< HEAD
                                  {"eval", 1, eval},
-=======
                                  {"stack", 3, stack},
                                  {"where", 4, where},
                                  {"take_along_axis", 4, take_along_axis},
->>>>>>> ebccd228
                                  {"all", 4, all},
                                  {"any", 4, any},
                                  {"sum", 4, sum},
