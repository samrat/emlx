defmodule EMLX.Macro do
  @moduledoc false

  defmacro __using__(_opts) do
    quote do
      import unquote(__MODULE__)
      Module.register_attribute(EMLX, :mlx_function, accumulate: true)
    end
  end

  @doc """
  Function that receives a device and allocates a tensor.
  """
  defmacro defdevice(call) do
    {name, args} = Macro.decompose_call(call)

    unless has_device?(args) do
      raise("At least one argument of defdevice function should be named 'device'.")
    end

    tensors =
      case tensors(args) do
        [] -> :ok
        tensors -> quote do: {unquote(tensors), _} = prepare_tensors!(unquote(tensors))
      end

    quote do
      @mlx_function {unquote(name), unquote(length(args))}
      def unquote(name)(unquote_splicing(args)) do
        unquote(tensors)
        {user_device, index} = normalize_device!(var!(device))
        var!(device) = mlx_device!(user_device, index)

        EMLX.NIF.unquote(name)(unquote_splicing(args))
        |> unwrap_tensor!(user_device)
      end
    end
  end

  @doc """
  Generates a call that returns a tensor (or a tuple/list of tensors).

  All tensor variables must start with the name tensor.
  """
  defmacro deftensor(call) do
    defcall(call, :unwrap_tensor!, [Macro.var(:device, __MODULE__)])
  end

  @doc """
  Generates a call that returns a value (not a tensor).

  All tensor variables must start with the name tensor.
  """
  defmacro defvalue(call) do
    defcall(call, :unwrap!, [])
  end

  defp defcall(call, unwrapper, extra) do
    {name, args} = Macro.decompose_call(call)
    tensors = tensors(args)

    if tensors == [] do
      raise ArgumentError, "at least one tensor required in #{name}/#{length(args)}"
    end

    quote do
      @mlx_function {unquote(name), unquote(length(args))}
      def unquote(name)(unquote_splicing(args)) do
        {unquote(tensors), device} = prepare_tensors!(unquote(tensors))

        EMLX.NIF.unquote(name)(unquote_splicing(args ++ extra))
        |> unquote(unwrapper)(unquote_splicing(extra))
      end
    end
  end

  defp has_device?(args) do
    Enum.any?(args, &match?({:device, _, nil}, &1))
  end

  defp tensors(args) do
    Enum.filter(args, fn {name, _, _} -> match?("tensor" <> _, Atom.to_string(name)) end)
  end
end

defmodule EMLX do
  alias EMLX.NIF, as: NIF
  use EMLX.Macro

  defguard is_tensor(device, ref) when is_reference(ref) and is_atom(device)

  ## Macro callbacks

  defp normalize_device!({device, index}) when is_atom(device) and is_integer(index),
    do: {device, index}

  defp normalize_device!(device) when is_atom(device),
    do: {device, -1}

  defp normalize_device!(device),
    do: raise(ArgumentError, "expected device to be {atom, index} or atom, got: #{device}")

  defp mlx_device!(device, _index) do
    case device do
      :cpu -> :cpu
      :gpu -> :gpu
      _ -> raise ArgumentError, "unknown device #{inspect(device)}"
    end
  end

  ## Creation / conversion
  def eye(size, type, device), do: eye(size, size, type, device)
  defdevice eye(m, n, type, device)
  defdevice from_blob(blob, shape, type, device)
  defdevice scalar_tensor(scalar, type, device)
  defdevice ones(shape, type, device)
  defdevice full(value, shape, type, device)
  defdevice arange(start, stop, step, integer?, device)

  ## Manipulation
  deftensor reshape(tensor, shape)
  deftensor broadcast_to(tensor, shape)
  deftensor astype(tensor, type)
  deftensor as_strided(tensor, shape, strides, offset)
  deftensor view(tensor, type)

  ## Binary ops
  deftensor add(tensorA, tensorB)
  deftensor subtract(tensorA, tensorB)
  deftensor multiply(tensorA, tensorB)
  deftensor pow(tensorA, tensorB)
  deftensor remainder(tensorA, tensorB)
  deftensor divide(tensorA, tensorB)
  deftensor atan2(tensorA, tensorB)
  deftensor bitwise_and(tensorA, tensorB)
  deftensor bitwise_or(tensorA, tensorB)
  deftensor bitwise_xor(tensorA, tensorB)
  deftensor bitwise_not(tensor)
  deftensor left_shift(tensorA, tensorB)
  deftensor right_shift(tensorA, tensorB)
  deftensor minimum(tensorA, tensorB)
  deftensor maximum(tensorA, tensorB)
  deftensor quotient(tensorA, tensorB)
  deftensor equal(tensorA, tensorB)
  deftensor not_equal(tensorA, tensorB)
  deftensor greater(tensorA, tensorB)
  deftensor less(tensorA, tensorB)
  deftensor greater_equal(tensorA, tensorB)
  deftensor less_equal(tensorA, tensorB)
  deftensor logical_and(tensorA, tensorB)
  deftensor logical_or(tensorA, tensorB)
  deftensor logical_xor(tensorA, tensorB)

  deftensor fft(tensor, n, axis)
  deftensor ifft(tensor, n, axis)
  deftensor fft2(tensor, s, axes)
  deftensor ifft2(tensor, s, axes)

  deftensor allclose(tensorA, tensorB, rtol, atol, equal_nan)
  deftensor isclose(tensorA, tensorB, rtol, atol, equal_nan)

  deftensor tensordot(tensorA, tensorB, axesA, axesB)
  deftensor einsum(tensorA, tensorB, spec_string)
  deftensor transpose(tensor, axes)
<<<<<<< HEAD
  deftensor pad(tensor, axes, low_pad_size, high_pad_size, pad_value)
=======
  deftensor sort(tensor, axis)
  deftensor argsort(tensor, axis)

  deftensor conv_general(
              tensor_input,
              tensor_kernel,
              strides,
              padding_low,
              padding_high,
              kernel_dilation,
              input_dilation,
              feature_group_count
            )
>>>>>>> 3f666465

  ## Unary ops
  deftensor abs(tensor)
  deftensor ceil(tensor)
  deftensor conjugate(tensor)
  deftensor floor(tensor)
  deftensor negate(tensor)
  deftensor round(tensor)
  deftensor sign(tensor)
  deftensor real(tensor)
  deftensor imag(tensor)
  deftensor is_nan(tensor)
  deftensor is_infinity(tensor)
  deftensor logical_not(tensor)
  deftensor sigmoid(tensor)

  deftensor asin(tensor)
  deftensor asinh(tensor)
  deftensor acos(tensor)
  deftensor acosh(tensor)
  deftensor atan(tensor)
  deftensor atanh(tensor)
  deftensor cos(tensor)
  deftensor cosh(tensor)
  deftensor erf(tensor)
  deftensor erf_inv(tensor)
  deftensor exp(tensor)
  deftensor expm1(tensor)
  deftensor log(tensor)
  deftensor log1p(tensor)
  deftensor rsqrt(tensor)
  deftensor sin(tensor)
  deftensor sinh(tensor)
  deftensor sqrt(tensor)
  deftensor tan(tensor)
  deftensor tanh(tensor)

  ## Aggregation
  deftensor all(tensor, axes, keep_axes)
  deftensor any(tensor, axes, keep_axes)
  deftensor sum(tensor, axes, keep_axes)
  deftensor product(tensor, axes, keep_axes)
  deftensor argmax(tensor, keep_axes)
  deftensor argmax(tensor, axes, keep_axes)
  deftensor argmin(tensor, keep_axes)
  deftensor argmin(tensor, axes, keep_axes)
  deftensor cumulative_sum(tensor, axis, reverse, inclusive)
  deftensor cumulative_product(tensor, axis, reverse, inclusive)
  deftensor cumulative_max(tensor, axis, reverse, inclusive)
  deftensor cumulative_min(tensor, axis, reverse, inclusive)
  deftensor stack(tensors, axis)
  deftensor where(tensorPred, tensorTrue, tensorFalse)
  deftensor concatenate(tensors, axis)
  deftensor take_along_axis(tensor, tensorIndices, axis)
  deftensor take(tensor, tensorIndices, axis)
  deftensor max(tensor, axes, keep_axes)
  deftensor min(tensor, axes, keep_axes)
  deftensor clip(tensor, tensor_min, tensor_max)

  ## Dirty non-tensor return values
  defvalue to_blob(tensor)
  defvalue to_blob(tensor, limit)
  defvalue scalar_type(tensor)
  defvalue shape(tensor)

  defp unwrap!(:ok), do: :ok
  defp unwrap!({:ok, result}), do: result
  defp unwrap!({:error, error}), do: raise("EMLX: " <> List.to_string(error))

  defp unwrap_tensor!(tagged_result, device) do
    case unwrap!(tagged_result) do
      ref when is_reference(ref) ->
        {device, ref}

      list when is_list(list) ->
        Enum.map(list, &{device, &1})

      tuple when is_tuple(tuple) ->
        tuple |> Tuple.to_list() |> Enum.map(&{device, &1}) |> List.to_tuple()
    end
  end

  defp prepare_tensors_list!(tensors_list, dev) do
    tensors =
      Enum.map(tensors_list, fn
        {dev, ref} when is_tensor(dev, ref) ->
          ref

        # TODO: double check if this is correct / does not have overhead
        # {other_dev, ref} when is_tensor(other_dev, ref) ->
        #   raise ArgumentError, "cannot perform operation across devices #{dev} and #{other_dev}"

        bad_tensor ->
          raise ArgumentError, "expected a EMLX tensor, got: #{inspect(bad_tensor)}"
      end)

    {tensors, dev}
  end

  defp prepare_tensors!(tensors) do
    Enum.map_reduce(tensors, nil, fn
      {dev, ref}, nil when is_tensor(dev, ref) ->
        {ref, dev}

      {dev, ref}, _dev when is_tensor(dev, ref) ->
        {ref, dev}

      [{dev, ref} | _] = tensors, nil when is_tensor(dev, ref) ->
        prepare_tensors_list!(tensors, dev)

      tensors, dev when is_list(tensors) ->
        prepare_tensors_list!(tensors, dev)

      bad_tensor, _dev ->
        raise ArgumentError, "expected a EMLX tensor, got: #{inspect(bad_tensor)}"
    end)
  end

  def deallocate(tensor_ref) do
    NIF.deallocate(tensor_ref)
  end

  def eval(tensor) do
    NIF.eval(tensor)
  end

  deftensor slice(tensor, starts, stops, strides)
  deftensor slice_update(tensor, tensor_updates, starts, stops)
  deftensor squeeze(tensor, axes)
  defvalue item(tensor)
  defvalue strides(tensor)

  @behaviour Nx.Defn.Compiler

  @impl Nx.Defn.Compiler
  def __jit__(key, vars, fun, args_list, opts) do
    # TODO: instead of checking the backend here,
    # we should automatically convert from binary backend to EMLX backend
    # given a device optionsg
    case Nx.default_backend() do
      EMLX.Backend ->
        :ok

      {EMLX.Backend, _} ->
        :ok

      other ->
        raise ArgumentError, "EMLX can only be used with the EMLX backend, got: #{inspect(other)}"
    end

    fun = __compile__(key, vars, fun, opts)

    [result] = fun.(args_list)

    Nx.Defn.Composite.traverse(result, fn
      %Nx.Tensor{data: %EMLX.Backend{ref: {_device, ref}}} = node ->
        :ok = eval(ref)
        node

      other ->
        other
    end)

    [result]
  end

  @impl Nx.Defn.Compiler
  defdelegate __compile__(key, vars, fun, opts), to: Nx.Defn.Evaluator

  @impl Nx.Defn.Compiler
  defdelegate __partitions_options__(opts), to: Nx.Defn.Evaluator

  @impl Nx.Defn.Compiler
  defdelegate __stream__(key, input, acc, vars, fun, args, opts), to: Nx.Defn.Evaluator

  @impl Nx.Defn.Compiler
  def __to_backend__(opts) do
    device = Keyword.get(opts, :device, :gpu)
    {EMLX.Backend, device: device}
  end
end<|MERGE_RESOLUTION|>--- conflicted
+++ resolved
@@ -162,9 +162,7 @@
   deftensor tensordot(tensorA, tensorB, axesA, axesB)
   deftensor einsum(tensorA, tensorB, spec_string)
   deftensor transpose(tensor, axes)
-<<<<<<< HEAD
   deftensor pad(tensor, axes, low_pad_size, high_pad_size, pad_value)
-=======
   deftensor sort(tensor, axis)
   deftensor argsort(tensor, axis)
 
@@ -178,7 +176,6 @@
               input_dilation,
               feature_group_count
             )
->>>>>>> 3f666465
 
   ## Unary ops
   deftensor abs(tensor)
