defmodule EMLX.NIF do
  @moduledoc """
  Elixir bindings for MLX array operations.
  """

  def strides(_tensor) do
    :erlang.nif_error(:nif_not_loaded)
  end

  def item(_tensor) do
    :erlang.nif_error(:nif_not_loaded)
  end

  def slice(_tensor, _starts, _stops, _strides, _device) do
    :erlang.nif_error(:nif_not_loaded)
  end

  def slice_update(_tensor, _tensor_updates, _starts, _stops, _device) do
    :erlang.nif_error(:nif_not_loaded)
  end

  def squeeze(_tensor, _axes, _device) do
    :erlang.nif_error(:nif_not_loaded)
  end

  def eval(_tensor) do
    :erlang.nif_error(:nif_not_loaded)
  end

  def ones(_shape, _type, _device) do
    :erlang.nif_error(:nif_not_loaded)
  end

  def full(_value, _shape, _type, _device) do
    :erlang.nif_error(:nif_not_loaded)
  end

  def arange(_start, _stop, _step, _integer?, _device) do
    :erlang.nif_error(:nif_not_loaded)
  end

  def eye(_m, _n, _type, _device) do
    :erlang.nif_error(:nif_not_loaded)
  end

  def broadcast_to(_tensor, _shape, _device) do
    :erlang.nif_error(:nif_not_loaded)
  end

  def scalar_type(_array) do
    :erlang.nif_error(:nif_not_loaded)
  end

  def all(_array, _axes, _keep_dims, _device) do
    :erlang.nif_error(:nif_not_loaded)
  end

  def any(_array, _axes, _keep_dims, _device) do
    :erlang.nif_error(:nif_not_loaded)
  end

  def sum(_array, _axes, _keep_dims, _device) do
    :erlang.nif_error(:nif_not_loaded)
  end

  def product(_array, _axes, _keep_dims, _device) do
    :erlang.nif_error(:nif_not_loaded)
  end

  def argmax(_array, _axes, _keep_dims, _device) do
    :erlang.nif_error(:nif_not_loaded)
  end

  def argmax(_array, _keep_dims, _device) do
    :erlang.nif_error(:nif_not_loaded)
  end

  def argmin(_array, _axes, _keep_dims, _device) do
    :erlang.nif_error(:nif_not_loaded)
  end

  def argmin(_array, _keep_dims, _device) do
    :erlang.nif_error(:nif_not_loaded)
  end

  def cumulative_sum(_array, _axis, _reverse, _inclusive, _device) do
    :erlang.nif_error(:nif_not_loaded)
  end

  def cumulative_product(_array, _axis, _reverse, _inclusive, _device) do
    :erlang.nif_error(:nif_not_loaded)
  end

  def cumulative_max(_array, _axis, _reverse, _inclusive, _device) do
    :erlang.nif_error(:nif_not_loaded)
  end

  def cumulative_min(_array, _axis, _reverse, _inclusive, _device) do
    :erlang.nif_error(:nif_not_loaded)
  end

  def shape(_array) do
    :erlang.nif_error(:nif_not_loaded)
  end

  def as_strided(_tensor, _shape, _strides, _offset, _device) do
    :erlang.nif_error(:nif_not_loaded)
  end

  def astype(_array, _type, _device) do
    :erlang.nif_error(:nif_not_loaded)
  end

  def reshape(_array, _shape, _type) do
    :erlang.nif_error(:nif_not_loaded)
  end

  def to_blob(_array) do
    :erlang.nif_error(:nif_not_loaded)
  end

  def to_blob(_array, _limit) do
    :erlang.nif_error(:nif_not_loaded)
  end

  def from_blob(_shape, _type, _binary, _device) do
    :erlang.nif_error(:nif_not_loaded)
  end

  def tensordot(_a, _b, _axesA, _axesB, _device) do
    :erlang.nif_error(:nif_not_loaded)
  end

  def einsum(_a, _b, _spec_string, _device) do
    :erlang.nif_error(:nif_not_loaded)
  end

  def conv_general(
        _tensor_input,
        _tensor_kernel,
        _strides,
        _padding_low,
        _padding_high,
        _kernel_dilation,
        _input_dilation,
        _feature_group_count,
        _device
      ) do
    :erlang.nif_error(:nif_not_loaded)
  end

  def transpose(_tensor, _axes, _device) do
    :erlang.nif_error(:nif_not_loaded)
  end

<<<<<<< HEAD
  def pad(_tensor, _axes, _low_pad, _high_pad, _constant, _device) do
=======
  def sort(_tensor, _axis, _device) do
    :erlang.nif_error(:nif_not_loaded)
  end

  def argsort(_tensor, _axis, _device) do
>>>>>>> 3f666465
    :erlang.nif_error(:nif_not_loaded)
  end

  def scalar_tensor(_value, _type, _device) do
    :erlang.nif_error(:nif_not_loaded)
  end

  def stack(_tensors, _axis, _device) do
    :erlang.nif_error(:nif_not_loaded)
  end

  def concatenate(_tensors, _axis, _device) do
    :erlang.nif_error(:nif_not_loaded)
  end

  def where(_condition, _on_true, _on_false, _device) do
    :erlang.nif_error(:nif_not_loaded)
  end

  def take_along_axis(_tensor, _indices, _axis, _device) do
    :erlang.nif_error(:nif_not_loaded)
  end

  def take(_tensor, _indices, _axis, _device) do
    :erlang.nif_error(:nif_not_loaded)
  end

  def abs(_tensor, _device) do
    :erlang.nif_error(:nif_not_loaded)
  end

  def ceil(_tensor, _device) do
    :erlang.nif_error(:nif_not_loaded)
  end

  def conjugate(_tensor, _device) do
    :erlang.nif_error(:nif_not_loaded)
  end

  def floor(_tensor, _device) do
    :erlang.nif_error(:nif_not_loaded)
  end

  def negate(_tensor, _device) do
    :erlang.nif_error(:nif_not_loaded)
  end

  def round(_tensor, _device) do
    :erlang.nif_error(:nif_not_loaded)
  end

  def sign(_tensor, _device) do
    :erlang.nif_error(:nif_not_loaded)
  end

  def real(_tensor, _device) do
    :erlang.nif_error(:nif_not_loaded)
  end

  def imag(_tensor, _device) do
    :erlang.nif_error(:nif_not_loaded)
  end

  def is_nan(_tensor, _device) do
    :erlang.nif_error(:nif_not_loaded)
  end

  def is_infinity(_tensor, _device) do
    :erlang.nif_error(:nif_not_loaded)
  end

  def logical_not(_tensor, _device) do
    :erlang.nif_error(:nif_not_loaded)
  end

  def sigmoid(_tensor, _device) do
    :erlang.nif_error(:nif_not_loaded)
  end

  def asin(_tensor, _device) do
    :erlang.nif_error(:nif_not_loaded)
  end

  def asinh(_tensor, _device) do
    :erlang.nif_error(:nif_not_loaded)
  end

  def acos(_tensor, _device) do
    :erlang.nif_error(:nif_not_loaded)
  end

  def acosh(_tensor, _device) do
    :erlang.nif_error(:nif_not_loaded)
  end

  def atan(_tensor, _device) do
    :erlang.nif_error(:nif_not_loaded)
  end

  def atanh(_tensor, _device) do
    :erlang.nif_error(:nif_not_loaded)
  end

  def cos(_tensor, _device) do
    :erlang.nif_error(:nif_not_loaded)
  end

  def cosh(_tensor, _device) do
    :erlang.nif_error(:nif_not_loaded)
  end

  def erf(_tensor, _device) do
    :erlang.nif_error(:nif_not_loaded)
  end

  def erf_inv(_tensor, _device) do
    :erlang.nif_error(:nif_not_loaded)
  end

  def exp(_tensor, _device) do
    :erlang.nif_error(:nif_not_loaded)
  end

  def expm1(_tensor, _device) do
    :erlang.nif_error(:nif_not_loaded)
  end

  def log(_tensor, _device) do
    :erlang.nif_error(:nif_not_loaded)
  end

  def log1p(_tensor, _device) do
    :erlang.nif_error(:nif_not_loaded)
  end

  def rsqrt(_tensor, _device) do
    :erlang.nif_error(:nif_not_loaded)
  end

  def sin(_tensor, _device) do
    :erlang.nif_error(:nif_not_loaded)
  end

  def sinh(_tensor, _device) do
    :erlang.nif_error(:nif_not_loaded)
  end

  def sqrt(_tensor, _device) do
    :erlang.nif_error(:nif_not_loaded)
  end

  def tan(_tensor, _device) do
    :erlang.nif_error(:nif_not_loaded)
  end

  def tanh(_tensor, _device) do
    :erlang.nif_error(:nif_not_loaded)
  end

  def add(_a, _b, _device) do
    :erlang.nif_error(:nif_not_loaded)
  end

  def subtract(_a, _b, _device) do
    :erlang.nif_error(:nif_not_loaded)
  end

  def multiply(_a, _b, _device) do
    :erlang.nif_error(:nif_not_loaded)
  end

  def pow(_a, _b, _device) do
    :erlang.nif_error(:nif_not_loaded)
  end

  def remainder(_a, _b, _device) do
    :erlang.nif_error(:nif_not_loaded)
  end

  def divide(_a, _b, _device) do
    :erlang.nif_error(:nif_not_loaded)
  end

  def atan2(_a, _b, _device) do
    :erlang.nif_error(:nif_not_loaded)
  end

  def bitwise_and(_a, _b, _device) do
    :erlang.nif_error(:nif_not_loaded)
  end

  def bitwise_or(_a, _b, _device) do
    :erlang.nif_error(:nif_not_loaded)
  end

  def bitwise_xor(_a, _b, _device) do
    :erlang.nif_error(:nif_not_loaded)
  end

  def bitwise_not(_a, _device) do
    :erlang.nif_error(:nif_not_loaded)
  end

  def left_shift(_a, _b, _device) do
    :erlang.nif_error(:nif_not_loaded)
  end

  def right_shift(_a, _b, _device) do
    :erlang.nif_error(:nif_not_loaded)
  end

  def minimum(_a, _b, _device) do
    :erlang.nif_error(:nif_not_loaded)
  end

  def maximum(_a, _b, _device) do
    :erlang.nif_error(:nif_not_loaded)
  end

  def quotient(_a, _b, _device) do
    :erlang.nif_error(:nif_not_loaded)
  end

  def equal(_a, _b, _device) do
    :erlang.nif_error(:nif_not_loaded)
  end

  def not_equal(_a, _b, _device) do
    :erlang.nif_error(:nif_not_loaded)
  end

  def greater(_a, _b, _device) do
    :erlang.nif_error(:nif_not_loaded)
  end

  def less(_a, _b, _device) do
    :erlang.nif_error(:nif_not_loaded)
  end

  def greater_equal(_a, _b, _device) do
    :erlang.nif_error(:nif_not_loaded)
  end

  def less_equal(_a, _b, _device) do
    :erlang.nif_error(:nif_not_loaded)
  end

  def logical_and(_a, _b, _device) do
    :erlang.nif_error(:nif_not_loaded)
  end

  def logical_or(_a, _b, _device) do
    :erlang.nif_error(:nif_not_loaded)
  end

  def logical_xor(_a, _b, _device) do
    :erlang.nif_error(:nif_not_loaded)
  end

  def fft(_a, _n, _axis, _device) do
    :erlang.nif_error(:nif_not_loaded)
  end

  def ifft(_a, _n, _axis, _device) do
    :erlang.nif_error(:nif_not_loaded)
  end

  def fft2(_a, _s, _axes, _device) do
    :erlang.nif_error(:nif_not_loaded)
  end

  def ifft2(_a, _s, _axes, _device) do
    :erlang.nif_error(:nif_not_loaded)
  end

  def allclose(_a, _b, _atol, _rtol, _equal_nan, _device) do
    :erlang.nif_error(:nif_not_loaded)
  end

  def isclose(_a, _b, _atol, _rtol, _equal_nan, _device) do
    :erlang.nif_error(:nif_not_loaded)
  end

  def deallocate(_ref) do
    :erlang.nif_error(:nif_not_loaded)
  end

  def view(_tensor, _type, _device) do
    :erlang.nif_error(:nif_not_loaded)
  end

  def max(_tensor, _axes, _keep_axes, _device) do
    :erlang.nif_error(:nif_not_loaded)
  end

  def min(_tensor, _axes, _keep_axes, _device) do
    :erlang.nif_error(:nif_not_loaded)
  end

  def clip(_tensor, _min, _max, _device) do
    :erlang.nif_error(:nif_not_loaded)
  end

  @on_load :load_nifs
  def load_nifs do
    path = :filename.join(:code.priv_dir(:emlx), ~c"libemlx")
    :erlang.load_nif(path, 0)
  end
end<|MERGE_RESOLUTION|>--- conflicted
+++ resolved
@@ -153,15 +153,12 @@
     :erlang.nif_error(:nif_not_loaded)
   end
 
-<<<<<<< HEAD
   def pad(_tensor, _axes, _low_pad, _high_pad, _constant, _device) do
-=======
   def sort(_tensor, _axis, _device) do
     :erlang.nif_error(:nif_not_loaded)
   end
 
   def argsort(_tensor, _axis, _device) do
->>>>>>> 3f666465
     :erlang.nif_error(:nif_not_loaded)
   end
 
